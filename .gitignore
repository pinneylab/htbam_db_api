overs JetBrains IDEs: IntelliJ, RubyMine, PhpStorm, AppCode, PyCharm, CLion, Android Studio, WebStorm and Rider
# Reference: https://intellij-support.jetbrains.com/hc/en-us/articles/206544839

# User-specific stuff
.idea/**/workspace.xml
.idea/**/tasks.xml
.idea/**/usage.statistics.xml
.idea/**/dictionaries
.idea/**/shelf

# AWS User-specific
.idea/**/aws.xml

# Generated files
.idea/**/contentModel.xml

# Sensitive or high-churn files
.idea/**/dataSources/
.idea/**/dataSources.ids
.idea/**/dataSources.local.xml
.idea/**/sqlDataSources.xml
.idea/**/dynamic.xml
.idea/**/uiDesigner.xml
.idea/**/dbnavigator.xml

# Gradle
.idea/**/gradle.xml
.idea/**/libraries

# Gradle and Maven with auto-import
# When using Gradle or Maven with auto-import, you should exclude module files,
# since they will be recreated, and may cause churn.  Uncomment if using
# auto-import.
# .idea/artifacts
# .idea/compiler.xml
# .idea/jarRepositories.xml
# .idea/modules.xml
# .idea/*.iml
# .idea/modules
# *.iml
# *.ipr

# CMake
cmake-build-*/

# Mongo Explorer plugin
.idea/**/mongoSettings.xml

# File-based project format
*.iws

# IntelliJ
out/

# mpeltonen/sbt-idea plugin
.idea_modules/

# JIRA plugin
atlassian-ide-plugin.xml

# Cursive Clojure plugin
.idea/replstate.xml

# SonarLint plugin
.idea/sonarlint/

# Crashlytics plugin (for Android Studio and IntelliJ)
com_crashlytics_export_strings.xml
crashlytics.properties
crashlytics-build.properties
fabric.properties

# Editor-based Rest Client
.idea/httpRequests

# Android studio 3.1+ serialized cache file
.idea/caches/build_file_checksums.ser

.ipynb_checkpoints/

__pycache__/

*.pyc
.idea/
.DS_Store
.coverage
coverage.svg
*.egg-info/

build/
dist/
<<<<<<< HEAD
settings.json
=======
.vscode/
>>>>>>> c4c0df59
<|MERGE_RESOLUTION|>--- conflicted
+++ resolved
@@ -89,8 +89,5 @@
 
 build/
 dist/
-<<<<<<< HEAD
 settings.json
-=======
-.vscode/
->>>>>>> c4c0df59
+.vscode/