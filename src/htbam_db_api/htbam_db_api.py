--- conflicted
+++ resolved
@@ -482,28 +482,21 @@
 
                 Returns:
                         None
-<<<<<<< HEAD
         '''    
         kinetic_data_df = pd.read_csv(kinetic_data_path)
         kinetic_data_df['indices'] = kinetic_data_df.x.astype('str') + ',' + kinetic_data_df.y.astype('str')
-
-        unique_buttons = kinetic_data_df[["summed_button_Button_Quant","summed_button_BGsub_Button_Quant",
-        "std_button_Button_Quant", "indices"]].drop_duplicates(subset=["indices"]).set_index("indices")
-
+        try:
+            unique_buttons = kinetic_data_df[["summed_button_Button_Quant","summed_button_BGsub_Button_Quant",
+            "std_button_Button_Quant", "indices"]].drop_duplicates(subset=["indices"]).set_index("indices")
+        except KeyError:
+            raise HtbamDBException("ButtonQuant columns not found in kinetic data.")
+            
         button_quant_dict = unique_buttons.to_dict("index")
         #convert to pint.Quantity:
         for chamber_coord, chamber_dict in button_quant_dict.items():
             for key, value in chamber_dict.items():
                 button_quant_dict[chamber_coord][key] = np.array([value]) * self.ureg("RFU")
-=======
-        ''' 
-        try:   
-            unique_buttons = self._kinetic_data[["summed_button_Button_Quant","summed_button_BGsub_Button_Quant",
-            "std_button_Button_Quant", "indices"]].drop_duplicates(subset=["indices"]).set_index("indices")
-        except KeyError:
-            raise HtbamDBException("ButtonQuant columns not found in kinetic data.")
-        self._json_dict["button_quant"] = unique_buttons.to_dict("index")  
->>>>>>> f8df8954
+
 
         button_quant_dict = self._make_serializable_dict(button_quant_dict) #convert all quantities to dicts so we can save to json
         self._update_file("button_quant", button_quant_dict)
@@ -629,7 +622,6 @@
         
         return chamber_coords, luminance_data, conc_data, time_data
     
-<<<<<<< HEAD
     def save_new_analysis(self, run_name, analysis_name, chamber_dict):
         '''
         Creates a new analysis in the database. 
@@ -665,12 +657,11 @@
     
 
     
-=======
+
     def export_json(self):
         '''This writes the database to file, as a dict -> json'''
         with open('db.json', 'w') as fp:
             json.dump(self._json_dict, fp, indent=4)
 
 class HtbamDBException(Exception):
-    pass
->>>>>>> f8df8954
+    pass